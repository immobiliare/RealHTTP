//
//  RealHTTP
//  Lightweight Async/Await Network Layer/Stubber for Swift
//
//  Created & Maintained by Mobile Platforms Team @ ImmobiliareLabs.it
//  Email: mobile@immobiliare.it
//  Web: http://labs.immobiliare.it
//
//  Authors:
//   - Daniele Margutti <hello@danielemargutti.com>
//
//  Copyright ©2022 Immobiliare.it SpA.
//  Licensed under MIT License.
//

import Foundation

#if os(Linux)
import FoundationNetworking
#endif

#if os(macOS)
import CoreServices
#endif

#if os(iOS) || os(tvOS) || os(watchOS)
import MobileCoreServices
#endif

internal extension Bundle {
    
    private static let UnknownIdentifier = "Unknown"
    
    /// Bundle identifier.
    var bundleID: String {
        infoDictionary?["CFBundleIdentifier"] as? String ?? Bundle.UnknownIdentifier
    }
    
    /// Name of the executable which is running this library.
    var executableName: String {
        (infoDictionary?["CFBundleExecutable"] as? String) ??
            (ProcessInfo.processInfo.arguments.first?.split(separator: "/").last.map(String.init)) ??
            Bundle.UnknownIdentifier
    }
    
    /// Version of the application.
    var appVersion: String {
        infoDictionary?["CFBundleShortVersionString"] as? String ?? Bundle.UnknownIdentifier
    }
    
    /// Build of the application.
    var appBuild: String {
        infoDictionary?["CFBundleVersion"] as? String ?? Bundle.UnknownIdentifier
    }
    
    /// Name and version of the operating system.
    var osNameIdentifier: String {
        return "\(osName) \(osVersion)"
    }
    
    // Version of the operating system.
    var osVersion: String {
        let version = ProcessInfo.processInfo.operatingSystemVersion
        return "\(version.majorVersion).\(version.minorVersion).\(version.patchVersion)"
    }
    
    /// Name of the operating system.
    var osName: String {
        #if os(iOS)
        #if targetEnvironment(macCatalyst)
        return "macOS(Catalyst)"
        #else
        return "iOS"
        #endif
        #elseif os(watchOS)
        return "watchOS"
        #elseif os(tvOS)
        return "tvOS"
        #elseif os(macOS)
        return "macOS"
        #elseif os(Linux)
        return "Linux"
        #elseif os(Windows)
        return "Windows"
        #else
        return "Unknown"
        #endif
    }
    
}

// MARK: - String Extension
extension String {
    
    // MARK: - Public Properties
    
    /// Create an RFC 3986 compliant string used to compose query string in URL.
    ///
    /// - Parameter string: source string.
    /// - Returns: String
    public var queryEscaped: String {
        self.addingPercentEncoding(withAllowedCharacters: .urlQueryAllowedSet) ?? self
    }
    
    // MARK: - Private Properties
    
    /// Return `true` if it's a valid full URL, `false` if it's relative URL.
    internal var isAbsoluteURL: Bool {
        if hasPrefix("localhost") {
            return true
        }
        
        return hasRegExpMatch(#"^([a-z]+://|//)"#)
    }
    
    /// Validate the regex.
    ///
    /// - Parameter regExpPattern: pattern to validate.
    /// - Returns: `Bool`
    func hasRegExpMatch(_ regExpPattern: String) -> Bool {
        do {
            let expression = try NSRegularExpression(pattern: regExpPattern, options: .caseInsensitive)
            let res = expression.firstMatch(in: self, options: [], range: NSRange(location: 0, length: self.count))
            return (res != nil)
        } catch {
            return false
        }
    }
    
    /// Return the suggested mime type for path extension of the receiver.
    ///
    /// - Returns: String
    internal func suggestedMimeType() -> String {
        #if os(Linux)
            return HTTPContentType.octetStream.rawValue
        #else
        if let id = UTTypeCreatePreferredIdentifierForTag(kUTTagClassFilenameExtension, self as CFString, nil)?.takeRetainedValue(),
            let contentType = UTTypeCopyPreferredTagWithClass(id, kUTTagClassMIMEType)?.takeRetainedValue() {
            return contentType as String
        }

        return HTTPContentType.octetStream.rawValue
        #endif
    }
    
}

// MARK: - CharacterSet

extension CharacterSet {
    
    /// From Alamofire.
    /// Creates a CharacterSet from RFC 3986 allowed characters.
    ///
    /// RFC 3986 states that the following characters are "reserved" characters.
    ///
    /// - General Delimiters: ":", "#", "[", "]", "@", "?", "/"
    /// - Sub-Delimiters: "!", "$", "&", "'", "(", ")", "*", "+", ",", ";", "="
    ///
    /// In RFC 3986 - Section 3.4, it states that the "?" and "/" characters should not be escaped to allow
    /// query strings to include a URL. Therefore, all "reserved" characters with the exception of "?" and "/"
    /// should be percent-escaped in the query string.
    public static let urlQueryAllowedSet: CharacterSet = {
        let generalDelimitersToEncode = ":#[]@" // does not include "?" or "/" due to RFC 3986 - Section 3.4
        let subDelimitersToEncode = "!$&'()*+,;="
        let encodableDelimiters = CharacterSet(charactersIn: "\(generalDelimitersToEncode)\(subDelimitersToEncode)")

        return CharacterSet.urlQueryAllowed.subtracting(encodableDelimiters)
    }()
    
}

// MARK: - NSNumber Extension

extension NSNumber {
    
    internal var isBool: Bool {
        String(cString: objCType) == "c"
    }
    
}

// MARK: - InputStream Extension

public extension InputStream {
    
    /// Read all the data of the input stream.
    ///
    /// - Returns: Data
    internal func readData() throws -> Data {
        open()
        
        defer {
            close()
        }
        
        var data = Data()
        
        /// The optimal read/write buffer size for input/output streams is 1024bytes (1KB).
        /// <https://developer.apple.com/library/mac/documentation/Cocoa/Conceptual/Streams/Articles/ReadingInputStreams.html>
        let bufferSize = 1024
        
        while hasBytesAvailable {
            var buffer = [UInt8](repeating: 0, count: bufferSize)
            let bytesRead = read(&buffer, maxLength: bufferSize)

            if let error = streamError {
                throw HTTPError(.multipartStreamReadFailed, error: error)
            }

            guard bytesRead > 0 else {
                break
            }

            data.append(buffer, count: bytesRead)
        }
        
        return data
    }
    
    
}

// MARK: - Array String

extension Array where Element == String {
    
    internal func joinedWithAmpersands() -> String {
        joined(separator: "&")
    }
    
}

// MARK: - URL

extension URL: ExpressibleByStringLiteral {
    
    public init(stringLiteral value: StaticString) {
        guard let url = URL(string: "\(value)") else {
            fatalError("Invalid URL string literal: \(value)")
        }
        self = url
    }
    
}

extension URL {
    
    /// Return suggested mime type for file at given URL.
    ///
    /// - Returns: String
    public func mimeType() -> String {
        self.pathExtension.suggestedMimeType()
    }
    
    // MARK: - Public Functions

    /// Returns the base URL string build with the scheme, host and path.
    /// For example:
    /// "https://www.apple.com/v1/test?param=test"
    /// would be "https://www.apple.com/v1/test"
    public var baseString: String? {
        guard let scheme = scheme, let host = host else { return nil }
        return scheme + "://" + host + path
    }

    // MARK: - Internal Functions
    
    /// Copy the temporary file for location in a non deletable path.
    ///
    /// - Parameters:
    ///   - task: task.
    ///   - request: request.
    /// - Returns: URL?
    internal func copyFileToDefaultLocation(task: URLSessionDownloadTask,
                                            forRequest request: HTTPRequest) -> URL? {

        let destinationURL = FileManager.default.temporaryFileLocation(fileName: request.downloadFileName)
        do {
            try FileManager.default.copyItem(at: self, to: destinationURL)
            return destinationURL
        } catch {
            return nil
        }
    }
    
}

// MARK: - FileManager

extension FileManager {
    
<<<<<<< HEAD
    internal func temporaryFileLocation() -> URL {
        let fileName = UUID().uuidString
        let tmpURL = FileManager.default.temporaryDirectory.appendingPathComponent(fileName)
       
=======
    internal func temporaryFileLocation(fileName: String) -> URL {
        let tmpURL = FileManager.default.temporaryDirectory.appendingPathComponent(fileName)       
>>>>>>> dd1b4a67
        return tmpURL
    }
}

// MARK: - Data

extension Data {
    
    /// Write to temporary file location.
    ///
    /// - Returns: URL
    internal func writeToTemporaryFile(fileName: String) -> URL? {
        do {
            let fileURL = FileManager.default.temporaryFileLocation(fileName: fileName)
            try write(to: fileURL)
            return fileURL
        } catch {
            return nil
        }
    }
    
}

// MARK: - Array

/// Same of += but for single items.
///
/// - Parameters:
///   - left: source array.
///   - right: right item to add.
/// - Returns: source array plus new item.
func += <V> ( left: inout [V], right: V) {
    left.append(right)
}

// MARK: - URLComponents

extension URLComponents {
    
    /// Get the value for a query item with givem key.
    ///
    /// - Parameter key: key.
    /// - Returns: `String?`
    public func valueForQueryItem(_ key: String) -> String? {
        queryItems?.first(where: { $0.name == key })?.value
    }
    
}

// MARK: - RWLock

internal class RWLock {
    
    // MARK: - Private Properties
    
    private let queue = DispatchQueue(label: "com.realhttp.httpdataloader.lock", attributes: .concurrent)
    
    // MARK: - Public Functions
    
    func concurrentlyRead<T>(_ block: (() throws -> T)) rethrows -> T {
        return try queue.sync {
            try block()
        }
    }
    
    func exclusivelyWrite(_ block: @escaping (() -> Void)) {
        queue.async(flags: .barrier) {
            block()
        }
    }
    
}<|MERGE_RESOLUTION|>--- conflicted
+++ resolved
@@ -289,18 +289,12 @@
 // MARK: - FileManager
 
 extension FileManager {
-    
-<<<<<<< HEAD
-    internal func temporaryFileLocation() -> URL {
-        let fileName = UUID().uuidString
-        let tmpURL = FileManager.default.temporaryDirectory.appendingPathComponent(fileName)
-       
-=======
+   
     internal func temporaryFileLocation(fileName: String) -> URL {
         let tmpURL = FileManager.default.temporaryDirectory.appendingPathComponent(fileName)       
->>>>>>> dd1b4a67
         return tmpURL
     }
+    
 }
 
 // MARK: - Data
